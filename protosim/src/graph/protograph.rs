//! Protocol Graph
//!
//! This module contains the `ProtoGraph` struct, it represents a graph
//! of token exchange protocols (pools). The graph contains information
//! about the tokens on the nodes and protocol states on the edges.
//!
//! The graph helps to solve optimization problems that involve exchanging one token
//! for another.
//!
//! The graphs main methods are:
//!  - `new`: creates a new ProtoGraph struct with the given maximum number of hops.
//!  - `insert_pair`: Given a `Pair` struct, it adds missing tokens to the graph
//!         and creates edges between the tokens. It also records the pair in the states.
//!  - `build_routes`: this function should be called whenever the graphs topology
//!         changes such that the `search_opportunities` method can correctly take
//!         into account newly added edges.
//! - `transition_states`: This method can be called to transition states based on
//!         protocol events.
//! - `with_states_transitioned`: This method should be called to apply a change,
//!         query the graph and then immediately revert the changes again.
//!
//! # Examples
//! ```
//! use std::str::FromStr;
//!
//! use ethers::types::{H160, U256};
//! use protosim::graph::protograph::{ProtoGraph, Route};
//! use protosim::models::ERC20Token;
//! use protosim::protocol::models::{PairProperties, Pair};
//! use protosim::protocol::uniswap_v2::state::{UniswapV2State};
//!
//! let mut g = ProtoGraph::new(4);
//! let pair = {
//!     let t0 = ERC20Token::new("0xA0b86991c6218b36c1d19D4a2e9Eb0cE3606eB48", 3, "T0");
//!     let t1 = ERC20Token::new("0xC02aaA39b223FE8D0A0e5C4F27eAD9083C756Cc2 ", 3, "T1");
//!     let props = PairProperties {
//!         address: H160::from_str("0x8ad599c3A0ff1De082011EFDDc58f1908eb6e6D8").unwrap(),
//!         tokens: vec![t0, t1],
//!     };
//!     let state = UniswapV2State::new(U256::from(2000), U256::from(2000)).into();
//!     Pair(props, state)
//! };
//!
//! let res = g.insert_pair(pair);
//!
//! g.info()
//! ```
use ethers::types::{H160, U256};
use itertools::Itertools;
use log::{debug, info, trace, warn};
use petgraph::{
    prelude::UnGraph,
    stable_graph::{EdgeIndex, NodeIndex},
};
use std::{
    collections::{HashMap, HashSet},
    fmt,
    str::FromStr,
};

use crate::{
    models::{ERC20Token, Swap},
    protocol::{
        errors::{TradeSimulationError, TransitionError},
        events::{EVMLogMeta, LogIndex},
        models::{GetAmountOutResult, Pair},
        state::{ProtocolEvent, ProtocolSim, ProtocolState},
    },
};

use super::edge_routes::all_edge_routes;

struct TokenEntry(NodeIndex, ERC20Token);

#[derive(Debug)]
pub struct Route<'a> {
    id: usize,
    pairs: &'a [&'a Pair],
    tokens: &'a [&'a ERC20Token],
}

impl<'a> Route<'a> {
    /// Represents a route of token trades through a series of pairs.
    ///
    /// Creates a new instance of the Route struct.
    /// - `id`: The route's unique integer ID
    /// - `tokens`: A reference to a vector of references to ERC20Token structs.
    /// - `pairs`: A reference to a vector of references to Pair structs.
    /// Returns a new instance of the Route struct.
    fn new(id: usize, tokens: &'a Vec<&ERC20Token>, pairs: &'a Vec<&Pair>) -> Route<'a> {
        Route { id, pairs, tokens }
    }
    /// Calculates the price of the route.
    ///
    /// Returns the price of the route as a floating point number.
    pub fn price(&self) -> f64 {
        let mut p = 1.0;
        for i in 0..self.pairs.len() {
            let st = self.tokens[i];
            let et = self.tokens[i + 1];
            let Pair(_, state) = self.pairs[i];
            p *= state.spot_price(st, et);
        }
        p
    }
    /// Get the amount of output for a given input.
    ///
    /// ## Arguments
    /// - `amount_in`: A U256 representing the input amount.
    ///
    /// ## Returns
    /// A `Result` containing a `GetAmountOutResult` on success and a `TradeSimulationError` on failure.
    pub fn get_amount_out(
        &self,
        amount_in: U256,
    ) -> Result<GetAmountOutResult, TradeSimulationError> {
        let mut res = GetAmountOutResult::new(amount_in, U256::zero());
        for i in 0..self.pairs.len() {
            let st = self.tokens[i];
            let et = self.tokens[i + 1];
            let Pair(_, state) = self.pairs[i];
            res.aggregate(&state.get_amount_out(res.amount, st, et)?);
        }
        Ok(res)
    }

    /// Get the swaps for a given input.
    ///
    /// ## Arguments
    /// - `amount_in`: A U256 representing the input amount.
    ///
    /// ## Returns
    /// A `Result` containing a tuple of `(Vec<Swap>, U256)` on success and a `TradeSimulationError` on failure.
    pub fn get_swaps(&self, amount_in: U256) -> Result<(Vec<Swap>, U256), TradeSimulationError> {
        // if we could replace this one with ArrayVec we could shrink this to a single method.
        let mut swaps = Vec::<_>::new();
        let mut res = GetAmountOutResult::new(U256::zero(), U256::zero());
        let mut current_amount = amount_in;
        for i in 0..self.pairs.len() {
            let st = self.tokens[i];
            let et = self.tokens[i + 1];
            let Pair(properties, state) = self.pairs[i];
            res.aggregate(&state.get_amount_out(current_amount, st, et)?);
            swaps.push(Swap::new(
                st.address,
                current_amount,
                et.address,
                res.amount,
                properties.address,
            ));
            current_amount = res.amount;
        }
        Ok((swaps, res.gas))
    }
}

struct RouteIdSubsetsByMembership<'a> {
    keys: Vec<H160>,
    data: &'a HashMap<H160, Vec<usize>>,
    key_idx: usize,
    vec_idx: usize,
}

impl<'a> RouteIdSubsetsByMembership<'a> {
    /// Create a new RouteIdSubsetsByMembership
    ///
    /// Basically this struct will iterate over the values of a subset of keys in a HashMap.
    /// If a subset is not provided, it will iterate over all keys in the HashMap.
    /// In this specific case, keys are addresses and each value is a collection of
    /// route ids which contain the corresponding pool. The iterator yields the individual
    /// route ids present in the corresponding values.
    ///
    /// # Arguments
    ///
    /// `addresses` - An optional subset of addresses to iterate over.
    /// `memberships` - The route memberships to iterate over.
    ///
    /// # Note
    /// This iterator can procude duplicated route ids. Especially if a route contains
    /// multiple pools. In most cases the user has to take care of deduplicating any
    /// repeated route ids if this is relevant for the corresponding use case.
    fn new(addresses: Option<Vec<H160>>, memberships: &'a HashMap<H160, Vec<usize>>) -> Self {
        if let Some(subset) = addresses {
            RouteIdSubsetsByMembership {
                keys: subset,
                data: memberships,
                key_idx: 0,
                vec_idx: 0,
            }
        } else {
            let subset = memberships.keys().copied().collect::<Vec<_>>();
            RouteIdSubsetsByMembership {
                keys: subset,
                data: memberships,
                key_idx: 0,
                vec_idx: 0,
            }
        }
    }
}

impl Iterator for RouteIdSubsetsByMembership<'_> {
    type Item = usize;

    fn next(&mut self) -> Option<Self::Item> {
        while self.key_idx < self.keys.len() {
            let addr = self.keys[self.key_idx];
            match self.data.get(&addr) {
                Some(route_indices) => {
                    if self.vec_idx + 1 >= route_indices.len() {
                        // we are at the last entry for this vec
                        self.vec_idx = 0;
                        self.key_idx += 1;
                    } else {
                        self.vec_idx += 1;
                    }
                    return Some(
                        *route_indices
                            .get(self.vec_idx)
                            .expect("KeySubsetIterator: data was empty!"),
                    );
                }
                None => {
                    self.key_idx += 1;
                    continue;
                }
            };
        }
        None
    }
}

#[derive(PartialEq, PartialOrd, Eq, Ord, Debug)]
struct RouteEntry {
    start: NodeIndex,
    edges: Vec<EdgeIndex>,
}

impl RouteEntry {
    /// Create a new RouteEntry
    ///
    /// ProtoGraph internal route representation: Represents a route by it's
    /// start token (indicating a direction) as well as by a series of
    /// edge indices.
    ///
    /// Given a starting NodeIndex and a Vec of EdgeIndexes, creates a new
    /// RouteEntry struct.
    ///
    /// # Arguments
    ///
    /// * start - The NodeIndex representing the starting point of the route.
    /// * edges - A Vec of EdgeIndexes representing the edges in the route.
    ///
    /// # Returns
    ///
    /// A new RouteEntry struct.
    fn new(start: NodeIndex, edges: Vec<EdgeIndex>) -> Self {
        RouteEntry { start, edges }
    }
}

/// RouteProcessor trait
/// This trait defines the methods that a route processor must implement in order
/// to be used to search for trade opportunities.
pub trait RouteProcessor {
    /// The type representing the error that can occur during route processing.
    type Error;

    /// The type representing all opportunities found during route processing.
    type Output;

    /// Processes the given route and updates the processor's internal result.
    ///
    /// # Arguments
    ///
    /// * `route` - the route to process
    ///
    /// # Returns
    ///
    /// An `Ok` result if the route was successfully processed, or an `Err` with an error if
    /// processing failed.
    fn process(&mut self, route: Route) -> Result<(), Self::Error>;

    /// Returns the opportunity if one was found during processing.
    ///
    /// # Returns
    ///
    /// All opportunities found during processing.
    fn get_results(&mut self) -> Self::Output;
}

<<<<<<< HEAD
=======
/// NativeTokenQuoter represents a token quoter that calculates aggregated token prices
/// using a given aggregator function. It provides functionality to configure a graph by building
/// routes from all tokens in the graph to the quote token, to processes token -> quote token routes
/// and maintains base amounts per token address and route ID. The quoter allows quoting a specific amount
/// in the quote token and provides the aggregated token price based on the provided aggregator
/// function.
///
/// # Generic Parameters
///
/// - `F`: The type of the aggregator function, which accepts a `HashMap<usize, U256>`
///   representing route IDs and base prices, and returns the aggregated token price as `U256`.
///
/// # Fields
///
/// - `quote_amount`: The amount to quote (`U256`).
/// - `quote_token`: The address of the quote token (`H160`).
/// - `base_amounts`: Stores base amounts per token address and route ID (`HashMap<H160, HashMap<usize, U256>>`).
/// - `touched_tokens`: Keeps track of which base amounts were updated (`HashSet<H160>`).
/// - `aggregator`: The aggregator function that calculates the aggregated token price (`F`).
>>>>>>> cefddc79
struct NativeTokenQuoter<F: Fn(HashMap<usize, U256>) -> U256> {
    /// How much to quote
    quote_amount: U256,
    /// The address of the token to quote - on mainnet this is WETH
    quote_token: H160,
<<<<<<< HEAD
    /// Stores base amount per route id
=======
    /// Stores base amount per token address and route id
>>>>>>> cefddc79
    base_amounts: HashMap<H160, HashMap<usize, U256>>,
    /// Stores which base amounts were updated
    touched_tokens: HashSet<H160>,
    /// Logic on how to aggregate all route prices for a token. The function should
    /// accept a hashmap of route id to base price (HashMap<usize, U256>) and should
    /// return the aggregated token price as U256.
    aggregator: F,
}

impl<F: Fn(HashMap<usize, U256>) -> U256> NativeTokenQuoter<F> {
    /// Creates a new NativeTokenQuoter token struct
    ///
    /// ## Parameters
    /// - `quote_amount`: the quote amount as U256
    /// - `quote_token`: the quote token address as string
    /// - `aggregator`: the aggregator function - Fn(HashMap<usize, U256>) -> U256
    ///
    /// ## Return
    /// Return a new NativeTokenQuoter struct
    ///
    /// ## Panic
    /// - Panics if the quote token address string is not in valid format
    pub fn new(quote_amount: U256, quote_token: &str, aggregator: F) -> Self {
        let addr = H160::from_str(quote_token).expect("Failed to parse token address");
        NativeTokenQuoter {
            quote_amount,
            quote_token: addr,
            base_amounts: HashMap::new(),
            touched_tokens: HashSet::new(),
            aggregator,
        }
    }

    /// Configures the given graph by building routes from all tokens in the graph to the
    /// quote token.
    pub fn setup(&self, graph: &mut ProtoGraph) {
        let tokens: Vec<_> = graph.tokens.keys().cloned().collect();
        for token in tokens {
            if let Err(err) = graph.build_routes(token, self.quote_token) {
                warn!("Error contructing graph: {:?}", err);
            }
        }
    }
}

impl<F: Fn(HashMap<usize, U256>) -> U256> RouteProcessor for NativeTokenQuoter<F> {
    type Output = HashMap<H160, U256>;
    type Error = TradeSimulationError;

    fn process(&mut self, route: Route) -> Result<(), Self::Error> {
        if route.tokens.last().unwrap().address == self.quote_token {
            let base_amount = route.get_amount_out(self.quote_amount)?.amount;
            self.touched_tokens.insert(route.tokens[0].address);
            self.base_amounts
                .entry(route.tokens[0].address)
                .or_default()
                .insert(route.id, base_amount);
        }

        Ok(())
    }

    fn get_results(&mut self) -> Self::Output {
        self.base_amounts
            .iter()
            .map(|(token, route_prices)| (*token, (self.aggregator)(route_prices.clone())))
            .collect()
    }
}

#[derive(Debug)]
pub struct UnknownTokenError {
    /// The unknown token's address
    pub address: H160,
}

impl UnknownTokenError {
    /// Creates a new unknown token error with the given token address.
    /// Raised when the graph cannot find a given token in its token map.
    pub fn new(address: H160) -> Self {
        UnknownTokenError { address }
    }
}

impl fmt::Display for UnknownTokenError {
    /// Formats the string representation of the unknown token error
    fn fmt(&self, f: &mut fmt::Formatter<'_>) -> fmt::Result {
        write!(f, "Unknown token: {:?}", self.address)
    }
}

pub struct ProtoGraph {
    /// The maximum number of depth for route searches.
    n_hops: usize,
    /// A map of token addresses to their corresponding token and node index in the graph.
    tokens: HashMap<H160, TokenEntry>,
    /// A map of pool addresses to their corresponding pair struct in the graph.
    states: HashMap<H160, Pair>,
    /// The underlying graph data structure.
    graph: UnGraph<H160, H160>,
    /// A cache of all routes with length < n_hops in the graph.
    routes: Vec<RouteEntry>,
    /// A cache of the membership of each address in the graph to routes.
    route_memberships: HashMap<H160, Vec<usize>>,
    /// "workhorse collection" for state overrides
    original_states: HashMap<H160, ProtocolState>,
}

impl ProtoGraph {
    /// Graph of protocols for swap simulations
    ///
    /// A struct that represents a graph of protocols that enable trade simulations. It contains
    /// information about the tokens, states and edges of each pair in the graph.
    pub fn new(n_hops: usize) -> Self {
        ProtoGraph {
            n_hops,
            tokens: HashMap::new(),
            states: HashMap::new(),
            graph: UnGraph::new_undirected(),
            routes: Vec::new(),
            route_memberships: HashMap::new(),
            original_states: HashMap::new(),
        }
    }

    /// Transition states using events
    ///
    /// This method will transition the corresponding states with the given events
    /// inplace. Depending on the ignore_errors the method will either panic on
    /// tranistion errors or simply ignore them.
    pub fn transition_states(
        &mut self,
        events: &[(ProtocolEvent, EVMLogMeta)],
        ignore_errors: bool,
    ) {
        for (ev, logmeta) in events.iter() {
            let address = logmeta.from;
            if let Some(Pair(_, state)) = self.states.get_mut(&address) {
                let res = state.transition(ev, logmeta);
                if !ignore_errors {
                    res.unwrap_or_else(|_| {
                        panic!(
                            "Error transitioning on event {:?} from address {}",
                            ev, address
                        )
                    });
                } else if let Err(err) = res {
                    warn!(
                        "Ignoring transitioning error {:?} for event {:?} from address: {}",
                        err, ev, address
                    );
                }
            } else {
                trace!("Tried to transition on event from address {} which is not in graph! Skipping...", address);
                continue;
            }
        }
    }

    /// Transition states in a revertible manner
    ///
    /// This method will transition states given a collection of events. Previous states are
    /// recorded separately such that the transition can later be reverted using: `rever_states`
    /// This is slower but safer in case transition errors need to handled gracefully or
    /// if the events are not yet fully settled.
    ///
    /// # Note
    ///
    /// This method can only record a single transition so if called multiple times it must be
    /// made sure that `revert_states` was called in between.
    pub fn transition_states_revertibly(
        &mut self,
        events: &[(ProtocolEvent, EVMLogMeta)],
    ) -> Result<(), TransitionError<LogIndex>> {
        if !self.original_states.is_empty() {
            panic!("Original states not cleared!")
        }
        for (ev, logmeta) in events.iter() {
            let address = logmeta.from;
            let old_state;
            if let Some(Pair(_, state)) = self.states.get_mut(&address) {
                old_state = state;
            } else {
                trace!("Tried to transition on event from address {} which is not in graph! Skipping...", address);
                continue;
            };
            // Only save original state the first time in case there are multiple logs for the
            // same pool else revert would not properly work anymore.
            self.original_states
                .entry(address)
                .or_insert_with(|| old_state.clone());
            old_state.transition(ev, logmeta)?;
        }
        Ok(())
    }

    /// Revert states by a single transition
    ///
    /// Allows to revert the states by one transition. Require have called
    /// `transition_states_revertibly` before.
    pub fn revert_states(&mut self) {
        for (address, state) in self.original_states.iter() {
            let pair = self.states.get_mut(address).unwrap();
            pair.1 = state.clone();
        }
        self.original_states.clear();
    }

    /// Applies a closure on temporarily transitioned state
    ///
    /// This method will apply some events to the state, then execute the action function
    /// and finally revert the states again.
    ///
    /// It will return as Result of whatever the action function returned or return
    /// an error if the transtion was not successfull.
    pub fn with_states_transitioned<T, F: Fn(&ProtoGraph) -> T>(
        &mut self,
        events: &[(ProtocolEvent, EVMLogMeta)],
        action: F,
    ) -> Result<T, TransitionError<LogIndex>> {
        self.transition_states_revertibly(events)?;
        let res = action(self);
        self.revert_states();
        Ok(res)
    }

    /// Inserts a trading pair into the graph
    ///
    /// Given a `Pair` struct, it adds missing tokens to the graph and creates edges
    /// between the tokens. It also records the pair in the states.
    ///
    /// # Arguments
    ///
    /// * `Pair(properties, state)` - A `Pair` struct that contains information about the trading pair and its state.
    ///
    /// # Returns
    ///
    /// * `Option<Pair>` - returns the inserted pair, or `None` if it could not be inserted.
    pub fn insert_pair(&mut self, Pair(properties, state): Pair) -> Option<Pair> {
        // add missing tokens to graph
        for token in properties.tokens.iter() {
            if let std::collections::hash_map::Entry::Vacant(e) = self.tokens.entry(token.address) {
                let node_idx = self.graph.add_node(token.address);
                e.insert(TokenEntry(node_idx, token.clone()));
            }
        }

        // add edges
        for tpair in properties.tokens.iter().combinations(2) {
            let &TokenEntry(t0, _) = self.tokens.get(&tpair[0].address).expect("token missing");
            let &TokenEntry(t1, _) = self.tokens.get(&tpair[1].address).expect("token missing");

            self.graph.add_edge(t0, t1, properties.address);
        }

        // record pair
        self.states
            .insert(properties.address, Pair(properties, state))
    }

    /// Update a pairs state
    ///
    /// Given an address and a new `ProtocolState`, it updates the state
    /// of the pair with that address.
    ///
    /// # Arguments
    ///
    /// * `address` - The address of the pair to update.
    /// * `state` - The new state of the pair.
    ///
    /// # Returns
    ///
    /// * `Option<()>` - returns `Some(())` if the state was updated, or `
    ///     None` if the pair with that address could not be found.
    pub fn update_state(&mut self, address: &H160, state: ProtocolState) -> Option<()> {
        // TODO this should work purely on log updates and the transition
        if let Some(pair) = self.states.get_mut(address) {
            pair.1 = state;
            return Some(());
        }
        None
    }

    /// Builds the internal route cache for the token graph.
    ///
    /// This function should be called whenever the graphs topology changes
    /// such that the `search_opportunities` method can correctly take into
    /// account newly added edges.
    ///
    /// # Arguments
    ///
    /// * `start_token` - The token address to start building the routes from.
    /// * `end_token` - The token address the built routes must end with.
    ///
    /// # Errors
    ///
    /// The function will error if one of the token addresses provided are not present in
    /// the graph's `tokens` map.
    pub fn build_routes(
        &mut self,
        start_token: H160,
        end_token: H160,
    ) -> Result<(), UnknownTokenError> {
        let start_node_idx = self
            .tokens
            .get(&start_token)
            .ok_or_else(|| UnknownTokenError::new(start_token))
            .map(|&TokenEntry(start_node_idx, _)| start_node_idx)?;

        let end_node_idx = self
            .tokens
            .get(&end_token)
            .ok_or_else(|| UnknownTokenError::new(end_token))
            .map(|&TokenEntry(end_node_idx, _)| end_node_idx)?;

        let edge_routes = all_edge_routes::<Vec<_>, _>(
            &self.graph,
            start_node_idx,
            end_node_idx,
            1,
            Some(self.n_hops),
        );

        info!("Searching routes...");
        for route in edge_routes {
            // insert route only if it does not yet exist
            let entry = RouteEntry::new(start_node_idx, route);
            if let Err(pos) = self.routes.binary_search(&entry) {
                self.routes.insert(pos, entry);
            };
        }

        info!("Building membership cache...");
        for pos in 0..self.routes.len() {
            // build membership cache
            for edge_idx in self.routes[pos].edges.iter() {
                let addr = *self.graph.edge_weight(*edge_idx).unwrap();
                if let Some(route_indices) = self.route_memberships.get_mut(&addr) {
                    route_indices.push(pos);
                } else {
                    self.route_memberships.insert(addr, vec![pos]);
                }
            }
        }
        self.routes.shrink_to_fit();

        Ok(())
    }

    /// Given a route processor, searches the token graph for trading opportunities over its routes.
    ///
    /// # Arguments
    ///
    /// * `processor` - The `RouteProcessor` implementation used to identify and store opportunities.
    /// * `involved_addresses` - Optional list of addresses to filter the routes. If provided, only routes involving
    /// the specified addresses will be processed.
    ///
    /// # Returns
    ///
    /// Returns an `Ok` after searching all routes.
    pub fn search_opportunities<P: RouteProcessor>(
        &self,
        processor: &mut P,
        involved_addresses: Option<Vec<H160>>,
    ) -> Result<(), P::Error> {
        // PERF: .unique() allocates a hash map in the background, also pairs and token vectors allocate.
        // This is suboptimal for performance, I decided to leave this here though as it will simplify parallelisation.
        // To optimize this, each worker needs a preallocated collections that are cleared on each invocation.
        let mut pairs = Vec::with_capacity(self.n_hops);
        let mut tokens = Vec::with_capacity(self.n_hops + 1);
        // RouteIdSubsetsByMembership will return a list of route ids we make sure the route ids are unique and yield the
        // corresponding RouteEntry object. This way we get all routes that contain any of the changed addresses.
        // In case we didn't see some address on any route (KeyError on route_memberships) it is simply skipped.
        let route_iter =
            RouteIdSubsetsByMembership::new(involved_addresses, &self.route_memberships)
                .unique()
                .map(|idx| &self.routes[idx]);
        let mut n_routes_evaluated: u64 = 0;
        for (id, route) in route_iter.enumerate() {
            pairs.clear();
            tokens.clear();
            let mut prev_node_idx = route.start;
            let TokenEntry(_, start) = &self.tokens[self.graph.node_weight(route.start).unwrap()];
            tokens.push(start);
            for edge_idx in route.edges.iter() {
                let state_addr = self.graph.edge_weight(*edge_idx).unwrap();
                let state = self.states.get(state_addr).unwrap();
                let (s_idx, e_idx) = self.graph.edge_endpoints(*edge_idx).unwrap();
                // we need to correctly infer the edge direction here
                let next_token = if prev_node_idx == s_idx {
                    prev_node_idx = e_idx;
                    &self.tokens[self.graph.node_weight(e_idx).unwrap()].1
                } else if prev_node_idx == e_idx {
                    prev_node_idx = s_idx;
                    &self.tokens[self.graph.node_weight(s_idx).unwrap()].1
                } else {
                    panic!("Routes node indices did not connect!")
                };
                pairs.push(state);
                tokens.push(next_token);
            }
            let r = Route::new(id, &tokens, &pairs);
            n_routes_evaluated += 1;
            if processor.process(r).is_err() {
                trace!(
                    "Optimization returned a faulty swap sequence on {:?}!",
                    Route::new(id, &tokens, &pairs)
                )
            }
        }
        debug!("Searched {} routes", n_routes_evaluated);
        Ok(())
    }

    pub fn info(&self) {
        info!("ProtoGraph(n_hops={}) Stats:", self.n_hops);
        info!("States: {}", self.states.len());
        info!("Nodes: {}", self.tokens.len());
        info!("Routes: {}", self.routes.len());
        info!("Membership Cache: {}", self.route_memberships.len());
    }
}

#[cfg(test)]
mod tests {
    use std::mem::take;
    use std::str::FromStr;

    use crate::models::SwapSequence;
    use crate::optimize::gss::golden_section_search;
    use crate::protocol::models::PairProperties;
    use crate::protocol::uniswap_v2::events::UniswapV2Sync;
    use crate::protocol::uniswap_v2::state::UniswapV2State;
    use ethers::types::{Sign, H256, I256};
    use rstest::rstest;

    use super::*;

    use super::ProtoGraph;

    #[test]
    fn test_insert_pair() {
        let mut g = ProtoGraph::new(4);
        let pair = make_pair(
            "0x8ad599c3A0ff1De082011EFDDc58f1908eb6e6D8",
            "0xA0b86991c6218b36c1d19D4a2e9Eb0cE3606eB48",
            "0xC02aaA39b223FE8D0A0e5C4F27eAD9083C756Cc2 ",
            2000,
            2000,
        );

        let res = g.insert_pair(pair);

        assert!(res.is_none());
        assert_eq!(g.tokens.len(), 2);
        assert_eq!(g.states.len(), 1);
        assert_eq!(g.graph.edge_count(), 1);
        assert_eq!(g.graph.node_count(), 2);
    }

    #[test]
    fn test_update_state() {
        let mut g = ProtoGraph::new(4);
        let pair = make_pair(
            "0x8ad599c3A0ff1De082011EFDDc58f1908eb6e6D8",
            "0xA0b86991c6218b36c1d19D4a2e9Eb0cE3606eB48",
            "0xC02aaA39b223FE8D0A0e5C4F27eAD9083C756Cc2",
            2000,
            2000,
        );
        let address = pair.0.address;
        let Pair(_, state) = make_pair(
            "0x8ad599c3A0ff1De082011EFDDc58f1908eb6e6D8",
            "0xA0b86991c6218b36c1d19D4a2e9Eb0cE3606eB48",
            "0xC02aaA39b223FE8D0A0e5C4F27eAD9083C756Cc2",
            1000,
            2000,
        );
        g.insert_pair(pair);

        g.update_state(&address, state.clone());
        let Pair(_, updated) = &g.states[&address];

        assert_eq!(updated.clone(), state);
    }

    fn construct_graph() -> ProtoGraph {
        let mut g = ProtoGraph::new(2);
        g.insert_pair(make_pair(
            "0x0000000000000000000000000000000000000001",
            "0x0000000000000000000000000000000000000001",
            "0x0000000000000000000000000000000000000002",
            20_000_000,
            20_000_000,
        ));
        g.insert_pair(make_pair(
            "0x0000000000000000000000000000000000000002",
            "0x0000000000000000000000000000000000000001",
            "0x0000000000000000000000000000000000000002",
            20_000_000,
            20_000_000,
        ));
        g.build_routes(
            H160::from_str("0x0000000000000000000000000000000000000001").unwrap(),
            H160::from_str("0x0000000000000000000000000000000000000001").unwrap(),
        );
        g
    }

    fn logmeta(from: &str, log_idx: LogIndex) -> EVMLogMeta {
        EVMLogMeta {
            from: H160::from_str(from).unwrap(),
            block_number: log_idx.0,
            block_hash: H256::from_str(
                "0x8b1cc9f28716bc7c994db5442dd9bb53b90b73f2f6ef7956fd16ab59ecc6f7ad",
            )
            .unwrap(),
            transaction_index: 1,
            transaction_hash: H256::from_str(
                "0x8a9b8d0cbbace89ea6d8e70f5a1f69a4ae129b11dccd6d13e96eee71a5c0e446",
            )
            .unwrap(),
            log_index: log_idx.1,
        }
    }

    #[test]
    fn test_transition() {
        let mut g = construct_graph();
        let original_states = g.states.clone();
        let addr_changed = H160::from_str("0x0000000000000000000000000000000000000002").unwrap();
        let addr_untouched = H160::from_str("0x0000000000000000000000000000000000000001").unwrap();
        let events = vec![(
            UniswapV2Sync::new(U256::from(20_000_000), U256::from(10_000_000)).into(),
            logmeta("0x0000000000000000000000000000000000000002", (1, 1)),
        )];

        g.transition_states(events.as_slice(), false);

        assert_ne!(g.states[&addr_changed], original_states[&addr_changed]);
        assert_eq!(g.states[&addr_untouched], original_states[&addr_untouched]);
    }

    #[test]
    #[should_panic]
    fn test_transition_err_panic() {
        let mut g = construct_graph();
        let events = vec![(
            UniswapV2Sync::new(U256::from(20_000_000), U256::from(10_000_000)).into(),
            logmeta("0x0000000000000000000000000000000000000002", (0, 0)),
        )];

        g.transition_states(events.as_slice(), false);
    }

    #[test]
    fn test_transition_err_ignore() {
        let mut g = construct_graph();
        let original_states = g.states.clone();
        let events = vec![(
            UniswapV2Sync::new(U256::from(20_000_000), U256::from(10_000_000)).into(),
            logmeta("0x0000000000000000000000000000000000000002", (0, 0)),
        )];

        g.transition_states(events.as_slice(), true);

        assert_eq!(g.states, original_states);
    }

    #[test]
    fn test_transition_revertibly() {
        let mut g = construct_graph();
        let original_states = g.states.clone();
        let events = vec![(
            UniswapV2Sync::new(U256::from(20_000_000), U256::from(10_000_000)).into(),
            logmeta("0x0000000000000000000000000000000000000002", (0, 1)),
        )];

        g.transition_states_revertibly(&events).unwrap();
        assert_ne!(original_states, g.states);

        g.revert_states();
        assert_eq!(original_states, g.states);
    }

    #[test]
    fn test_with_states_transitioned() {
        let mut g = construct_graph();
        let original_states = g.states.clone();
        let events = vec![(
            UniswapV2Sync::new(U256::from(20_000_000), U256::from(10_000_000)).into(),
            logmeta("0x0000000000000000000000000000000000000002", (0, 1)),
        )];

        g.with_states_transitioned(&events, |g| {
            assert_ne!(original_states, g.states);
        })
        .unwrap();

        assert_eq!(original_states, g.states);
    }

    fn make_pair(pair: &str, t0: &str, t1: &str, r0: u64, r1: u64) -> Pair {
        let t0 = ERC20Token::new(t0, 3, "T0");
        let t1 = ERC20Token::new(t1, 3, "T1");
        let props = PairProperties {
            address: H160::from_str(pair).unwrap(),
            tokens: vec![t0, t1],
        };
        let state = UniswapV2State::new(U256::from(r0), U256::from(r1)).into();
        Pair(props, state)
    }

    #[rstest]
    #[case::simple_triangle(
        &[
            (
                "0x0000000000000000000000000000000000000001", 
                "0x0000000000000000000000000000000000000001",
                "0x0000000000000000000000000000000000000002"
            ),
            (
                "0x0000000000000000000000000000000000000002",
                "0x0000000000000000000000000000000000000003",
                "0x0000000000000000000000000000000000000002",
            ),
            (
                "0x0000000000000000000000000000000000000003",
                "0x0000000000000000000000000000000000000001",
                "0x0000000000000000000000000000000000000003 ",
            )
        ],
    vec![
        vec![
            "0x0000000000000000000000000000000000000001", 
            "0x0000000000000000000000000000000000000002", 
            "0x0000000000000000000000000000000000000003"
        ],
        vec![
            "0x0000000000000000000000000000000000000003", 
            "0x0000000000000000000000000000000000000002", 
            "0x0000000000000000000000000000000000000001"
        ]
    ])]
    #[case::double_pool(
        &[
            (
                "0x0000000000000000000000000000000000000001", 
                "0x0000000000000000000000000000000000000001",
                "0x0000000000000000000000000000000000000002"
            ),
            (
                "0x0000000000000000000000000000000000000002",
                "0x0000000000000000000000000000000000000001",
                "0x0000000000000000000000000000000000000002"
            ),
        ],
        vec![
            vec![
                "0x0000000000000000000000000000000000000001", 
                "0x0000000000000000000000000000000000000002"
            ],
            vec![
                "0x0000000000000000000000000000000000000002",    
                "0x0000000000000000000000000000000000000001", 
            ]
        ]
    )]
    #[case::diamond_doubled_edges(
        &[
            (
                "0x0000000000000000000000000000000000000001", 
                "0x0000000000000000000000000000000000000001",
                "0x0000000000000000000000000000000000000002"
            ),
            (
                "0x0000000000000000000000000000000000000002",
                "0x0000000000000000000000000000000000000002",
                "0x0000000000000000000000000000000000000003"
            ),
            (
                "0x0000000000000000000000000000000000000003",
                "0x0000000000000000000000000000000000000003",
                "0x0000000000000000000000000000000000000004"
            ),
            (
                "0x0000000000000000000000000000000000000004",
                "0x0000000000000000000000000000000000000001",
                "0x0000000000000000000000000000000000000004",
            ),
            (
                "0x0000000000000000000000000000000000000005",
                "0x0000000000000000000000000000000000000002",
                "0x0000000000000000000000000000000000000003",
            ),
            (
                "0x0000000000000000000000000000000000000006",
                "0x0000000000000000000000000000000000000003",
                "0x0000000000000000000000000000000000000004",
            ),
        ],
        vec![
            vec![
                "0x0000000000000000000000000000000000000001", 
                "0x0000000000000000000000000000000000000002",
                "0x0000000000000000000000000000000000000003",
                "0x0000000000000000000000000000000000000004",
            ],
            vec![
                "0x0000000000000000000000000000000000000001", 
                "0x0000000000000000000000000000000000000002",
                "0x0000000000000000000000000000000000000006",
                "0x0000000000000000000000000000000000000004",
            ],
            vec![
                "0x0000000000000000000000000000000000000001", 
                "0x0000000000000000000000000000000000000005",
                "0x0000000000000000000000000000000000000003",
                "0x0000000000000000000000000000000000000004",
            ],
            vec![
                "0x0000000000000000000000000000000000000001", 
                "0x0000000000000000000000000000000000000005",
                "0x0000000000000000000000000000000000000006",
                "0x0000000000000000000000000000000000000004",
            ],
            // reverse versions
            vec![
                "0x0000000000000000000000000000000000000004",
                "0x0000000000000000000000000000000000000003",
                "0x0000000000000000000000000000000000000002",
                "0x0000000000000000000000000000000000000001", 
            ],
            vec![
                "0x0000000000000000000000000000000000000004",
                "0x0000000000000000000000000000000000000003",
                "0x0000000000000000000000000000000000000005",
                "0x0000000000000000000000000000000000000001", 
            ],
            vec![
                "0x0000000000000000000000000000000000000004",
                "0x0000000000000000000000000000000000000006",
                "0x0000000000000000000000000000000000000002",
                "0x0000000000000000000000000000000000000001", 
            ],
            vec![
                "0x0000000000000000000000000000000000000004",
                "0x0000000000000000000000000000000000000006",
                "0x0000000000000000000000000000000000000005",
                "0x0000000000000000000000000000000000000001",                 
            ],
        ]
    )]
    fn test_build_cyclic_routes(#[case] pairs: &[(&str, &str, &str)], #[case] exp: Vec<Vec<&str>>) {
        let mut g = ProtoGraph::new(4);
        let exp: Vec<_> = exp
            .iter()
            .map(|v| {
                v.iter()
                    .map(|s| H160::from_str(s).unwrap())
                    .collect::<Vec<_>>()
            })
            .collect();
        for p in pairs {
            g.insert_pair(make_pair(p.0, p.1, p.2, 2000, 2000));
        }

        g.build_routes(
            H160::from_str("0x0000000000000000000000000000000000000001").unwrap(),
            H160::from_str("0x0000000000000000000000000000000000000001").unwrap(),
        );

        let mut routes = Vec::with_capacity(g.routes.len());
        for r in g.routes {
            let addr_route: Vec<_> = r
                .edges
                .iter()
                .map(|x| *g.graph.edge_weight(*x).unwrap())
                .collect();
            routes.push(addr_route);
        }
        assert_eq!(routes, exp);
    }

    #[rstest]
    #[case::simple_triangle(
        &[
            (
                "0x0000000000000000000000000000000000000001", 
                "0x0000000000000000000000000000000000000001",
                "0x0000000000000000000000000000000000000002"
            ),
            (
                "0x0000000000000000000000000000000000000002",
                "0x0000000000000000000000000000000000000003",
                "0x0000000000000000000000000000000000000002",
            ),
            (
                "0x0000000000000000000000000000000000000003",
                "0x0000000000000000000000000000000000000001",
                "0x0000000000000000000000000000000000000003 ",
            )
        ],
    vec![
        vec![
            "0x0000000000000000000000000000000000000001", 
            "0x0000000000000000000000000000000000000002",
        ],
        vec![
            "0x0000000000000000000000000000000000000003",
        ]
    ])]
    #[case::double_pool(
        &[
            (
                "0x0000000000000000000000000000000000000001", 
                "0x0000000000000000000000000000000000000001",
                "0x0000000000000000000000000000000000000003"
            ),
            (
                "0x0000000000000000000000000000000000000002",
                "0x0000000000000000000000000000000000000001",
                "0x0000000000000000000000000000000000000003"
            ),
        ],
        vec![
            vec![
                "0x0000000000000000000000000000000000000001",
            ],
            vec![
                "0x0000000000000000000000000000000000000002",
            ]
        ]
    )]
    #[case::diamond_doubled_edges(
        &[
            (
                "0x0000000000000000000000000000000000000001", 
                "0x0000000000000000000000000000000000000001",
                "0x0000000000000000000000000000000000000002"
            ),
            (
                "0x0000000000000000000000000000000000000002",
                "0x0000000000000000000000000000000000000002",
                "0x0000000000000000000000000000000000000003"
            ),
            (
                "0x0000000000000000000000000000000000000003",
                "0x0000000000000000000000000000000000000003",
                "0x0000000000000000000000000000000000000004"
            ),
            (
                "0x0000000000000000000000000000000000000004",
                "0x0000000000000000000000000000000000000001",
                "0x0000000000000000000000000000000000000004",
            ),
            (
                "0x0000000000000000000000000000000000000005",
                "0x0000000000000000000000000000000000000002",
                "0x0000000000000000000000000000000000000003",
            ),
            (
                "0x0000000000000000000000000000000000000006",
                "0x0000000000000000000000000000000000000003",
                "0x0000000000000000000000000000000000000004",
            ),
        ],
        vec![
            vec![
                "0x0000000000000000000000000000000000000001", 
                "0x0000000000000000000000000000000000000002",
            ],
            vec![
                "0x0000000000000000000000000000000000000001", 
                "0x0000000000000000000000000000000000000005",
            ],
            vec![
                "0x0000000000000000000000000000000000000004", 
                "0x0000000000000000000000000000000000000003",
            ],
            vec![
                "0x0000000000000000000000000000000000000004", 
                "0x0000000000000000000000000000000000000006",
            ],
        ]
    )]
    fn test_build_non_cyclic_routes(
        #[case] pairs: &[(&str, &str, &str)],
        #[case] exp: Vec<Vec<&str>>,
    ) {
        let mut g = ProtoGraph::new(4);
        let exp: Vec<_> = exp
            .iter()
            .map(|v| {
                v.iter()
                    .map(|s| H160::from_str(s).unwrap())
                    .collect::<Vec<_>>()
            })
            .collect();
        for p in pairs {
            g.insert_pair(make_pair(p.0, p.1, p.2, 2000, 2000));
        }

        g.build_routes(
            H160::from_str("0x0000000000000000000000000000000000000001").unwrap(),
            H160::from_str("0x0000000000000000000000000000000000000003").unwrap(),
        );

        let mut routes = Vec::with_capacity(g.routes.len());
        for r in g.routes {
            let addr_route: Vec<_> = r
                .edges
                .iter()
                .map(|x| *g.graph.edge_weight(*x).unwrap())
                .collect();
            routes.push(addr_route);
        }

        assert_eq!(routes, exp);
    }

    #[rstest]
    fn test_build_routes_missing_token() {
        let mut g = ProtoGraph::new(4);
        let pairs = [
            (
                "0x0000000000000000000000000000000000000001",
                "0x0000000000000000000000000000000000000001",
                "0x0000000000000000000000000000000000000002",
            ),
            (
                "0x0000000000000000000000000000000000000002",
                "0x0000000000000000000000000000000000000003",
                "0x0000000000000000000000000000000000000002",
            ),
            (
                "0x0000000000000000000000000000000000000003",
                "0x0000000000000000000000000000000000000001",
                "0x0000000000000000000000000000000000000003 ",
            ),
        ];
        for p in pairs {
            g.insert_pair(make_pair(p.0, p.1, p.2, 2000, 2000));
        }

        let res = g.build_routes(
            H160::from_str("0x0000000000000000000000000000000000000001").unwrap(),
            H160::from_str("0x0000000000000000000000000000000000000004").unwrap(),
        );

        assert!(res.is_err());
        if let Err(error) = res {
            assert!(matches!(error, UnknownTokenError { .. }));
            assert_eq!(
                error.to_string(),
                "Unknown token: 0x0000000000000000000000000000000000000004"
            )
        }
    }

    #[derive(Default)]
    struct AtomicArbFinder {
        swap_sequence: Vec<SwapSequence>,
    }

    impl RouteProcessor for AtomicArbFinder {
        type Error = TradeSimulationError;
        type Output = Vec<SwapSequence>;

        fn process(&mut self, route: Route) -> Result<(), Self::Error> {
            if route.price() > 1.0 {
                let amount_in = optimize_route(&route)?;
                if amount_in > U256::zero() {
                    let (swaps, gas) = route.get_swaps(amount_in)?;
                    let amount_out = swaps[swaps.len() - 1].amount_out();
                    if amount_out > amount_in {
                        let opp = SwapSequence::new(swaps, gas);
                        self.swap_sequence.push(opp);
                    }
                }
            }
            Ok(())
        }

        fn get_results(&mut self) -> Self::Output {
            take(&mut self.swap_sequence)
        }
    }

    fn optimize_route(p: &Route) -> Result<U256, TradeSimulationError> {
        let sim_arb = |amount_in: I256| {
            let amount_in_unsigned = if amount_in > I256::zero() {
                amount_in.into_raw()
            } else {
                U256::zero()
            };

            let amount_out_unsigned;
            match p.get_amount_out(amount_in_unsigned) {
                Ok(res) => {
                    amount_out_unsigned = res.amount;
                }
                Err(tse) => {
                    if let Some(res) = tse.partial_result {
                        amount_out_unsigned = res.amount;
                    } else {
                        amount_out_unsigned = U256::zero();
                    }
                }
            }
            let amount_out =
                I256::checked_from_sign_and_abs(Sign::Positive, amount_out_unsigned).unwrap();
            amount_out - amount_in
        };
        let res = golden_section_search(
            sim_arb,
            U256::one(),
            U256::from(100_000),
            I256::one(),
            100,
            false,
        )?;
        Ok(res.0)
    }

    #[rstest]
    #[case(Some(vec![H160::from_str("0x0000000000000000000000000000000000000001").unwrap()]))]
    #[case(None)]
    fn test_simulate_route(#[case] addresses: Option<Vec<H160>>) {
        let mut g = ProtoGraph::new(4);
        g.insert_pair(make_pair(
            "0x0000000000000000000000000000000000000001",
            "0x0000000000000000000000000000000000000001",
            "0x0000000000000000000000000000000000000002",
            20_000_000,
            20_000_000,
        ));
        g.insert_pair(make_pair(
            "0x0000000000000000000000000000000000000002",
            "0x0000000000000000000000000000000000000001",
            "0x0000000000000000000000000000000000000002",
            20_000_000,
            10_000_000,
        ));
        g.build_routes(
            H160::from_str("0x0000000000000000000000000000000000000001").unwrap(),
            H160::from_str("0x0000000000000000000000000000000000000001").unwrap(),
        )
        .expect("Not expecting an error");
        let mut processor = AtomicArbFinder::default();
        g.search_opportunities(&mut processor, addresses)
            .expect("Should not error");
        let opps = processor.get_results();

        assert_eq!(opps.len(), 1);
    }

    #[rstest]
    #[case::empty(HashMap::new(), None, vec![])]
    #[case::empty_keys(HashMap::from([(H160::from_low_u64_be(1), vec![1,2]), (H160::from_low_u64_be(2), vec![3,4]),]), Some(vec![]), vec![])]
    #[case::one_key(HashMap::from([(H160::from_low_u64_be(1), vec![1,2]), (H160::from_low_u64_be(2), vec![3,4]),]), Some(vec![H160::from_low_u64_be(2)]), vec![3,4])]
    #[case::one_key(HashMap::from([(H160::from_low_u64_be(1), vec![1,2]), (H160::from_low_u64_be(2), vec![3,4]),]), Some(vec![H160::from_low_u64_be(1)]), vec![1,2])]
    #[case::two_keys(HashMap::from([(H160::from_low_u64_be(1), vec![1]), (H160::from_low_u64_be(2), vec![3,4]),]), Some(vec![H160::from_low_u64_be(1), H160::from_low_u64_be(2)]), vec![1,3,4])]
    fn test_key_subset_iterator(
        #[case] data: HashMap<H160, Vec<usize>>,
        #[case] keys: Option<Vec<H160>>,
        #[case] exp: Vec<usize>,
    ) {
        let it = RouteIdSubsetsByMembership::new(keys, &data);

        let mut res: Vec<_> = it.collect();
        res.sort();

        assert_eq!(res, exp);
    }

    #[test]
    fn test_route_price() {
        let pair_0 = make_pair(
            "0x0000000000000000000000000000000000000001",
            "0x0000000000000000000000000000000000000001",
            "0x0000000000000000000000000000000000000002",
            20_000_000,
            10_000_000,
        );
        let pair_1 = make_pair(
            "0x0000000000000000000000000000000000000001",
            "0x0000000000000000000000000000000000000001",
            "0x0000000000000000000000000000000000000002",
            20_000_000,
            25_000_000,
        );
        let Pair(props, _) = &pair_0;
        let tokens = vec![&props.tokens[0], &props.tokens[1], &props.tokens[0]];
        let pairs = vec![&pair_0, &pair_1];
        let route = Route::new(1, &tokens, &pairs);

        let res = route.price();

        assert_eq!(res, 0.4);
    }

    #[test]
    fn test_get_amount_out() {
        let pair_0 = make_pair(
            "0x0000000000000000000000000000000000000001",
            "0x0000000000000000000000000000000000000001",
            "0x0000000000000000000000000000000000000002",
            20_000_000,
            10_000_000,
        );
        let pair_1 = make_pair(
            "0x0000000000000000000000000000000000000001",
            "0x0000000000000000000000000000000000000001",
            "0x0000000000000000000000000000000000000002",
            20_000_000,
            25_000_000,
        );
        let Pair(props, _) = &pair_0;
        let tokens = vec![&props.tokens[0], &props.tokens[1], &props.tokens[0]];
        let pairs = vec![&pair_0, &pair_1];
        let route = Route::new(1, &tokens, &pairs);

        let res = route.get_amount_out(U256::from(100_000)).unwrap();

        assert_eq!(res.gas, U256::from(240_000));
        assert_eq!(res.amount, U256::from(39_484));
    }

    #[test]
    fn test_get_swaps() {
        let pair_0 = make_pair(
            "0x0000000000000000000000000000000000000001",
            "0x0000000000000000000000000000000000000001",
            "0x0000000000000000000000000000000000000002",
            20_000_000,
            10_000_000,
        );
        let pair_1 = make_pair(
            "0x0000000000000000000000000000000000000001",
            "0x0000000000000000000000000000000000000001",
            "0x0000000000000000000000000000000000000002",
            20_000_000,
            25_000_000,
        );
        let Pair(props, _) = &pair_0;
        let tokens = vec![&props.tokens[0], &props.tokens[1], &props.tokens[0]];
        let pairs = vec![&pair_0, &pair_1];
        let route = Route::new(1, &tokens, &pairs);
        let amount_in = U256::from(100_000);

        let (actions, _) = route.get_swaps(amount_in).unwrap();

        assert_eq!(actions[0].amount_in(), amount_in);
        assert_eq!(actions[0].amount_out(), actions[1].amount_in());
        assert_eq!(actions[1].amount_out(), U256::from(39_484))
    }

    /// Test for setting up a graph to be used by the token quoter.
    ///
    /// This test verifies the behavior of the `setup` method in the `NativeTokenQuoter` struct.
    /// It checks whether the graph is correctly configured i.e. routes were built from all tokens
    /// in the graph to the quote token (where possible).
    ///
    /// The test is parameterized with two cases:
    ///
    /// - `connected_pools`: Test case where the pools are connected, meaning there are routes
    ///   between all the tokens in the pairs provided. The graph should therefore build
    ///   token -> quote_token routes for all graph tokens.
    /// - `unconnected_pools`: Test case where the pools are unconnected, meaning there are no
    ///   routes between some of the tokens in the pairs provided. The graph should therefore only
    ///   build token -> quote_token routes for tokens where such a route is possible.
    #[rstest]
    #[case::connected_pools(
        &[
            (
                "0x0000000000000000000000000000000000000001",
                "0x0000000000000000000000000000000000000001",
                "0x0000000000000000000000000000000000000002"
            ),
            (
                "0x0000000000000000000000000000000000000002",
                "0x0000000000000000000000000000000000000002",
                "0x0000000000000000000000000000000000000003"
            ),
        ],
        vec![
            vec![
                "0x0000000000000000000000000000000000000001"
            ],
            vec![
                "0x0000000000000000000000000000000000000002",
                "0x0000000000000000000000000000000000000001"
            ]
        ]
    )]
    #[case::unconnected_pools(
        &[
            (
                "0x0000000000000000000000000000000000000001",
                "0x0000000000000000000000000000000000000001",
                "0x0000000000000000000000000000000000000002"
            ),
            (
                "0x0000000000000000000000000000000000000002",
                "0x0000000000000000000000000000000000000004",
                "0x0000000000000000000000000000000000000003"
            ),
        ],
        vec![
            vec![
                "0x0000000000000000000000000000000000000001"
            ],
        ]
    )]
    fn test_token_quoter_set_up(#[case] pairs: &[(&str, &str, &str)], #[case] exp: Vec<Vec<&str>>) {
        let quoter = NativeTokenQuoter::new(
            U256::zero(),
            "0x0000000000000000000000000000000000000001",
            |_| U256::zero(),
        );

        let mut g = ProtoGraph::new(4);
        let exp: Vec<_> = exp
            .iter()
            .map(|v| {
                v.iter()
                    .map(|s| H160::from_str(s).unwrap())
                    .collect::<Vec<_>>()
            })
            .collect();
        for p in pairs {
            g.insert_pair(make_pair(p.0, p.1, p.2, 2000, 2000));
        }

        quoter.setup(&mut g);

        let mut routes = Vec::with_capacity(g.routes.len());
        for r in g.routes {
            let addr_route: Vec<_> = r
                .edges
                .iter()
                .map(|x| *g.graph.edge_weight(*x).unwrap())
                .collect();
            routes.push(addr_route);
        }
        assert_eq!(routes, exp);
    }

    #[test]
    fn test_process_first_quoter_route() {
        let mut quoter = NativeTokenQuoter::new(
            U256::from(1000),
            "0x0000000000000000000000000000000000000001",
            |_| U256::zero(),
        );

        let pair_0 = make_pair(
            "0x0000000000000000000000000000000000000001",
            "0x0000000000000000000000000000000000000003",
            "0x0000000000000000000000000000000000000002",
            20_000_000,
            10_000_000,
        );
        let pair_1 = make_pair(
            "0x0000000000000000000000000000000000000002",
            "0x0000000000000000000000000000000000000001",
            "0x0000000000000000000000000000000000000002",
            20_000_000,
            25_000_000,
        );
        let Pair(props0, _) = &pair_0;
        let Pair(props1, _) = &pair_1;
        let tokens = vec![&props0.tokens[0], &props0.tokens[1], &props1.tokens[0]];
        let pairs = vec![&pair_0, &pair_1];
        let route = Route::new(1, &tokens, &pairs);

        assert!(quoter.process(route).is_ok());
        assert_eq!(quoter.base_amounts.len(), 1);
        assert_eq!(quoter.touched_tokens.len(), 1);
        assert_eq!(
            quoter
                .base_amounts
                .get(&props0.tokens[0].address)
                .unwrap()
                .len(),
            1
        );
    }

    #[test]
    fn test_process_invalid_quoter_route() {
        let mut quoter = NativeTokenQuoter::new(
            U256::from(1000),
            "0x0000000000000000000000000000000000000001",
            |_| U256::zero(),
        );

        // route is considered invalid as it does not end with our quote token
        let pair_0 = make_pair(
            "0x0000000000000000000000000000000000000001",
            "0x0000000000000000000000000000000000000001",
            "0x0000000000000000000000000000000000000002",
            20_000_000,
            10_000_000,
        );
        let pair_1 = make_pair(
            "0x0000000000000000000000000000000000000002",
            "0x0000000000000000000000000000000000000003",
            "0x0000000000000000000000000000000000000002",
            20_000_000,
            25_000_000,
        );
        let Pair(props0, _) = &pair_0;
        let Pair(props1, _) = &pair_1;
        let tokens = vec![&props0.tokens[0], &props0.tokens[1], &props1.tokens[0]];
        let pairs = vec![&pair_0, &pair_1];
        let route = Route::new(1, &tokens, &pairs);

        assert!(quoter.process(route).is_ok());
        assert_eq!(quoter.base_amounts.len(), 0);
        assert_eq!(quoter.touched_tokens.len(), 0)
    }

    #[rstest]
    #[case::add_new_token_entry(
        make_pair(
            "0x0000000000000000000000000000000000000003",
            "0x0000000000000000000000000000000000000002",
            "0x0000000000000000000000000000000000000001",
            20_000_000,
            27_000_000
        ),
        2,
        2,
        1
    )]
    #[case::update_token_entry_with_new_route(
        make_pair(
            "0x0000000000000000000000000000000000000003",
            "0x0000000000000000000000000000000000000003",
            "0x0000000000000000000000000000000000000001",
            20_000_000,
            27_000_000
        ),
        2,
        1,
        2
    )]
    #[case::update_token_entry_existing_route(
        make_pair(
            "0x0000000000000000000000000000000000000001",
            "0x0000000000000000000000000000000000000003",
            "0x0000000000000000000000000000000000000001",
            20_000_000,
            27_000_000
        ),
        1,
        1,
        1
    )]
    fn test_process_subsequent_quoter_routes(
        #[case] pair: Pair,
        #[case] route_id: usize,
        #[case] exp_processed_tokens: usize,
        #[case] exp_processed_routes: usize,
    ) {
        let mut quoter = NativeTokenQuoter::new(
            U256::from(1000),
            "0x0000000000000000000000000000000000000001",
            |_| U256::zero(),
        );

        // existing route
        let pair_0 = make_pair(
            "0x0000000000000000000000000000000000000001",
            "0x0000000000000000000000000000000000000003",
            "0x0000000000000000000000000000000000000001",
            20_000_000,
            10_000_000,
        );
        let Pair(props, _) = &pair_0;
        let tokens = vec![&props.tokens[0], &props.tokens[1]];
        let pairs = vec![&pair_0];
        let existing_route = Route::new(1, &tokens, &pairs);
        quoter.process(existing_route).expect("Should not error");

        //new route
        let Pair(props, _) = &pair;
        let tokens = vec![&props.tokens[0], &props.tokens[1]];
        let pairs = vec![&pair];
        let new_route = Route::new(route_id, &tokens, &pairs);

        assert!(quoter.process(new_route).is_ok());
        assert_eq!(quoter.base_amounts.len(), exp_processed_tokens);
        assert_eq!(quoter.touched_tokens.len(), exp_processed_tokens);
        let token_routes = quoter.base_amounts.get(&props.tokens[0].address).unwrap();
        assert_eq!(token_routes.len(), exp_processed_routes);
        assert_eq!(token_routes.get(&route_id), Some(&U256::from(738)))
    }

    #[test]
    fn test_get_quoter_results() {
        let mut quoter = NativeTokenQuoter::new(
            U256::from(1000),
            "0x0000000000000000000000000000000000000001",
            |route_prices: HashMap<usize, U256>| {
                let mut sum = U256::zero();
                let count = U256::from(route_prices.len());
                for price in route_prices.values() {
                    sum += *price;
                }
                sum / count
            },
        );
        let tokens = [
            H160::from_str("0x0000000000000000000000000000000000000001").unwrap(),
            H160::from_str("0x0000000000000000000000000000000000000001").unwrap(),
            H160::from_str("0x0000000000000000000000000000000000000002").unwrap(),
        ];
        for (idx, token) in tokens.iter().enumerate() {
            quoter
                .base_amounts
                .entry(*token)
                .or_insert_with(HashMap::new)
                .insert(idx, U256::from(100 * (idx + 1)));
        }
        quoter.touched_tokens.extend(tokens.iter());

        let results = quoter.get_results();

        assert_eq!(results.len(), 2);
        assert_eq!(results.get(&tokens[0]).cloned(), Some(U256::from(150)));
        assert_eq!(results.get(&tokens[2]).cloned(), Some(U256::from(300)));
    }
}<|MERGE_RESOLUTION|>--- conflicted
+++ resolved
@@ -289,8 +289,6 @@
     fn get_results(&mut self) -> Self::Output;
 }
 
-<<<<<<< HEAD
-=======
 /// NativeTokenQuoter represents a token quoter that calculates aggregated token prices
 /// using a given aggregator function. It provides functionality to configure a graph by building
 /// routes from all tokens in the graph to the quote token, to processes token -> quote token routes
@@ -310,17 +308,12 @@
 /// - `base_amounts`: Stores base amounts per token address and route ID (`HashMap<H160, HashMap<usize, U256>>`).
 /// - `touched_tokens`: Keeps track of which base amounts were updated (`HashSet<H160>`).
 /// - `aggregator`: The aggregator function that calculates the aggregated token price (`F`).
->>>>>>> cefddc79
 struct NativeTokenQuoter<F: Fn(HashMap<usize, U256>) -> U256> {
     /// How much to quote
     quote_amount: U256,
     /// The address of the token to quote - on mainnet this is WETH
     quote_token: H160,
-<<<<<<< HEAD
-    /// Stores base amount per route id
-=======
     /// Stores base amount per token address and route id
->>>>>>> cefddc79
     base_amounts: HashMap<H160, HashMap<usize, U256>>,
     /// Stores which base amounts were updated
     touched_tokens: HashSet<H160>,
