--- conflicted
+++ resolved
@@ -18,15 +18,15 @@
 /// Short-lived object that wraps an actual SimulationDB and can be passed to REVM which takes
 /// ownership of it.
 pub struct SharedSimulationDB<'a, M>
-    where
-        M: Middleware,
+where
+    M: Middleware,
 {
     db: &'a mut SimulationDB<M>,
 }
 
 impl<'a, M> SharedSimulationDB<'a, M>
-    where
-        M: Middleware,
+where
+    M: Middleware,
 {
     pub fn new(db: &'a mut SimulationDB<M>) -> Self {
         Self { db }
@@ -192,14 +192,11 @@
         }
     }
 
-<<<<<<< HEAD
-    pub fn query_account_info(
-=======
     /// Query blockchain for account info
     /// 
     /// Gets account information not including storage: balance, nonce and code.
+    /// /// Received data is NOT put into cache; this must be done separately.
     fn query_account_info(
->>>>>>> eb4dede8
         &self,
         address: B160,
     ) -> Result<AccountInfo, <SimulationDB<M> as Database>::Error> {
@@ -229,17 +226,11 @@
         ))
     }
 
-<<<<<<< HEAD
-    // TODO: Why is this method public?
-    pub fn query_storage(
-        &self,
-=======
     /// Query blockchain for account storage at certain index
     /// 
-    /// Received data is put into cache. TODO: update this
+    /// Received data is NOT put into cache; this must be done separately.
     fn query_storage(
-        &mut self,
->>>>>>> eb4dede8
+        &self,
         address: B160,
         index: rU256,
     ) -> Result<rU256, <SimulationDB<M> as Database>::Error> {
