--- conflicted
+++ resolved
@@ -333,13 +333,10 @@
 mod tests {
     use super::*;
     use rstest::rstest;
-<<<<<<< HEAD
-    use starknet_in_rust::{core::errors::state_errors::StateError, execution::CallInfo};
-=======
     use starknet_in_rust::{
-        core::errors::state_errors::StateError, state::cached_state::ContractClassCache,
+        execution::CallInfo,
+        {core::errors::state_errors::StateError, state::cached_state::ContractClassCache},
     };
->>>>>>> 4ebd832d
 
     // Mock empty StateReader
     struct StateReaderMock {}
@@ -398,7 +395,35 @@
         assert!(engine_result.is_ok());
     }
 
-<<<<<<< HEAD
+    #[test]
+    fn test_set_state() {
+        let mut engine = SimulationEngine {
+            state: CachedState::new(
+                Arc::new(StateReaderMock::new()),
+                ContractClassCache::default(),
+            ),
+        };
+
+        let mut state = HashMap::new();
+        let mut overrides = HashMap::new();
+
+        let address = Address(123.into());
+        let slot = [0; 32];
+        let value = Felt252::from(1);
+
+        overrides.insert(slot, value.clone());
+        state.insert(address.clone(), overrides);
+
+        engine.set_state(state.clone());
+
+        let storage_entry = (address, slot);
+        let retrieved_value = engine
+            .state
+            .get_storage_at(&storage_entry)
+            .unwrap();
+        assert_eq!(retrieved_value, value, "State was not set correctly");
+    }
+
     #[rstest]
     fn test_interpret_results() {
         let address = Address(Felt252::from(0u8));
@@ -509,34 +534,5 @@
             }
             _ => panic!("Expected ResultError for failed call"),
         }
-=======
-    #[test]
-    fn test_set_state() {
-        let mut engine = SimulationEngine {
-            state: CachedState::new(
-                Arc::new(StateReaderMock::new()),
-                ContractClassCache::default(),
-            ),
-        };
-
-        let mut state = HashMap::new();
-        let mut overrides = HashMap::new();
-
-        let address = Address(123.into());
-        let slot = [0; 32];
-        let value = Felt252::from(1);
-
-        overrides.insert(slot, value.clone());
-        state.insert(address.clone(), overrides);
-
-        engine.set_state(state.clone());
-
-        let storage_entry = (address, slot);
-        let retrieved_value = engine
-            .state
-            .get_storage_at(&storage_entry)
-            .unwrap();
-        assert_eq!(retrieved_value, value, "State was not set correctly");
->>>>>>> 4ebd832d
     }
 }